// Copyright (C) 2020 Storj Labs, Inc.
// See LICENSE for copying information.

<template>
    <div class="add-new-node">
        <v-button :with-plus="true" label="New Node" :on-press="openModal" width="152px" />
        <v-modal v-if="isAddNewNodeModalShown" @onClose="closeModal">
            <h2 slot="header">Add New Node</h2>
            <div slot="body" class="add-new-node__body">
                <headered-input
                    class="add-new-node__body__input"
                    label="Node ID"
                    placeholder="Enter Node ID"
                    :error="idError"
                    @setData="setNodeId"
                />
                <headered-input
                    class="add-new-node__body__input"
                    label="Node Name"
                    placeholder="Enter Node Name"
                    :error="nameError"
                    @setData="setNodeName"
                />
                <headered-input
                    class="add-new-node__body__input"
                    label="Public IP Address"
                    placeholder="Enter Public IP Address and Port"
                    :error="publicIPError"
                    @setData="setPublicIP"
                />
                <headered-input
                    class="add-new-node__body__input"
                    label="API Key"
                    placeholder="Enter API Key"
                    :error="apiKeyError"
                    @setData="setApiKey"
                />
            </div>
            <div slot="footer" class="add-new-node__footer">
                <v-button label="Cancel" :is-white="true" width="205px" :on-press="closeModal" />
                <v-button label="Create" width="205px" :on-press="onCreate" />
            </div>
        </v-modal>
    </div>
</template>

<script lang="ts">
import { Component, Vue } from 'vue-property-decorator';

import { CreateNodeFields } from '@/nodes';
import { Notify } from '@/app/plugins';

import HeaderedInput from '@/app/components/common/HeaderedInput.vue';
import VButton from '@/app/components/common/VButton.vue';
import VModal from '@/app/components/common/VModal.vue';

// @vue/component
@Component({
    components: {
        VButton,
        HeaderedInput,
        VModal,
    },
})
export default class AddNewNode extends Vue {
    public isAddNewNodeModalShown = false;
    private nodeToAdd: CreateNodeFields = new CreateNodeFields();

    private isLoading = false;
    // errors
    private idError = '';
    private publicIPError = '';
    private apiKeyError = '';
<<<<<<< HEAD
    private nameError = '';
=======
    public notify = new Notify();
>>>>>>> 2b50ebeb

    public async openModal(): Promise<void> {
        this.isAddNewNodeModalShown = true;
    }

    public closeModal(): void {
        this.nodeToAdd = new CreateNodeFields();
        this.idError = '';
        this.publicIPError = '';
        this.apiKeyError = '';
        this.nameError = '';
        this.isLoading = false;
        this.isAddNewNodeModalShown = false;
    }

    /**
     * Sets node id field from value string.
     */
    public setNodeId(value: string): void {
        this.nodeToAdd.id = value.trim();
        this.idError = '';
    }

    /**
     * Sets node public ip field from value string.
     */
    public setPublicIP(value: string): void {
        this.nodeToAdd.publicAddress = value.trim();
        this.publicIPError = '';
    }

    /**
     * Sets API key field from value string.
     */
    public setApiKey(value: string): void {
        this.nodeToAdd.apiSecret = value.trim();
        this.apiKeyError = '';
    }

    /**
     * Sets node name field from value string.
     */
    public setNodeName(value: string): void {
        this.nodeToAdd.name = value.trim();
        this.nameError = '';
    }

    public async onCreate(): Promise<void> {
        if (this.isLoading) { return; }

        this.isLoading = true;

        if (!this.validateFields()) {
            this.isLoading = false;

            return;
        }

        try {
            await this.$store.dispatch('nodes/add', this.nodeToAdd);
            this.notify.success({ message: 'Node Added Successfully' });
        } catch (error) {
            console.error(error);
            this.isLoading = false;
        }

        this.closeModal();
    }

    private validateFields(): boolean {
        let hasNoErrors = true;

        if (!this.nodeToAdd.id) {
            this.idError = 'This field is required. Please enter a valid node ID';
            hasNoErrors = false;
        }

        if (!this.nodeToAdd.name) {
            this.nameError = 'This field is required. Please enter a valid node Name';
            hasNoErrors = false;
        }

        if (!this.nodeToAdd.publicAddress) {
            this.publicIPError = 'This field is required. Please enter a valid node Public Address';
            hasNoErrors = false;
        }

        if (!this.nodeToAdd.apiSecret) {
            this.apiKeyError = 'This field is required. Please enter a valid API Key';
            hasNoErrors = false;
        }

        return hasNoErrors;
    }
}
</script>

<style lang="scss">
    .add-new-node {

        h2 {
            margin: 0;
            font-size: 32px;
        }

        &__body {
            width: 441px;

            &__input:not(:first-of-type) {
                margin-top: 20px;
            }
        }

        &__footer {
            width: 441px;
            display: flex;
            align-items: center;
            justify-content: space-between;
        }
    }
</style><|MERGE_RESOLUTION|>--- conflicted
+++ resolved
@@ -71,11 +71,9 @@
     private idError = '';
     private publicIPError = '';
     private apiKeyError = '';
-<<<<<<< HEAD
     private nameError = '';
-=======
     public notify = new Notify();
->>>>>>> 2b50ebeb
+
 
     public async openModal(): Promise<void> {
         this.isAddNewNodeModalShown = true;
