--- conflicted
+++ resolved
@@ -68,12 +68,8 @@
                             'cockroach://root@localhost:26259/testcockroach?sslmode=disable'
                         STORJ_TEST_COCKROACH_ALT = 'cockroach://root@localhost:26260/testcockroach?sslmode=disable'
                         STORJ_TEST_POSTGRES = 'postgres://postgres@localhost/teststorj?sslmode=disable'
-<<<<<<< HEAD
                         STORJ_TEST_DATABASES = 'crdb|pgx|cockroach://root@localhost:26259/testmetabase?sslmode=disable;pg|pgx|postgres://postgres@localhost/testmetabase?sslmode=disable'
-                        COVERFLAGS = "${ env.BRANCH_NAME != 'master' ? '' : '-coverprofile=.build/coverprofile -coverpkg=storj.io/storj/private/...,storj.io/storj/pkg/...,storj.io/storj/satellite/...,storj.io/storj/storage/...,storj.io/storj/storagenode/...,storj.io/storj/versioncontrol/...'}"
-=======
                         COVERFLAGS = "${ env.BRANCH_NAME != 'main' ? '' : '-coverprofile=.build/coverprofile -coverpkg=storj.io/storj/private/...,storj.io/storj/pkg/...,storj.io/storj/satellite/...,storj.io/storj/storage/...,storj.io/storj/storagenode/...,storj.io/storj/versioncontrol/...'}"
->>>>>>> d4ebdba4
                     }
                     steps {
                         sh 'cockroach sql --insecure --host=localhost:26256 -e \'create database testcockroach;\''
